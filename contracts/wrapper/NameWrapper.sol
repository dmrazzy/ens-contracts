--- conflicted
+++ resolved
@@ -86,8 +86,6 @@
             super.supportsInterface(interfaceId);
     }
 
-<<<<<<< HEAD
-=======
     /* ERC1155 Fuse */
 
     /**
@@ -126,7 +124,6 @@
         return super.getData(id);
     }
 
->>>>>>> 81d420cc
     /* Metadata service */
 
     /**
@@ -292,21 +289,6 @@
         expiry = _normaliseExpiry(expiry, oldExpiry, uint64(expires));
 
         _setData(node, owner, oldFuses | fuses | PARENT_CANNOT_CONTROL, expiry);
-    }
-
-    /**
-     * @dev Returns the owner of the ERC1155 token
-     *
-     * @param tokenId The hash of the label to register (eg, `keccak256('foo')`, for 'foo.eth').
-     * @return expires The expiry date of the name, in seconds since the Unix epoch.
-     */
-    function ownerOf(uint256 tokenId)
-        public
-        view
-        override(ERC1155Fuse, INameWrapper)
-        returns (address)
-    {
-        return super.ownerOf(tokenId);
     }
 
     /**
