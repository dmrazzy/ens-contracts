--- conflicted
+++ resolved
@@ -5,7 +5,8 @@
 
 interface IETHRegistrarController {
     function rentPrice(string memory, uint256)
-        external view
+        external
+        view
         returns (IPriceOracle.Price memory);
 
     function available(string memory) external returns (bool);
@@ -18,14 +19,8 @@
         address,
         bytes[] calldata,
         bool,
-<<<<<<< HEAD
         uint32
-    ) external returns (bytes32);
-=======
-        uint32,
-        uint64
     ) external pure returns (bytes32);
->>>>>>> 6d952dfa
 
     function commit(bytes32) external;
 
