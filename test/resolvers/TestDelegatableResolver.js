const DelegatableResolverFactory = artifacts.require(
  'DelegatableResolverFactory.sol',
)
const DelegatableResolver = artifacts.require('DelegatableResolver.sol')
const { encodeName, namehash } = require('../test-utils/ens')
const { exceptions } = require('../test-utils')
const { expect } = require('chai')

contract('DelegatableResolver', function (accounts) {
  let node
  let encodedname
  let resolver, operatorResolver
  let signers
  let deployer
  let owner, ownerSigner
  let operator, operatorSigner
  let operator2, operator2Signer
  let impl

  beforeEach(async () => {
    signers = await ethers.getSigners()
    deployer = await signers[0]
    ownerSigner = await signers[1]
    owner = await ownerSigner.getAddress()
    operatorSigner = await signers[2]
    operator = await operatorSigner.getAddress()
    operator2Signer = await signers[3]
    operator2 = await operator2Signer.getAddress()
    node = namehash('eth')
    encodedname = encodeName('eth')
    impl = await DelegatableResolver.new()
    factory = await DelegatableResolverFactory.new(impl.address)
    const tx = await factory.create(owner)
    const result = tx.logs[0].args.resolver
    resolver = await (await ethers.getContractFactory('DelegatableResolver'))
      .attach(result)
      .connect(ownerSigner)
    operatorResolver = await (
      await ethers.getContractFactory('DelegatableResolver')
    )
      .attach(result)
      .connect(operatorSigner)
  })

  describe('supportsInterface function', async () => {
    it('supports known interfaces', async () => {
      assert.equal(await resolver.supportsInterface('0x3b3b57de'), true) // IAddrResolver
      assert.equal(await resolver.supportsInterface('0xf1cb7e06'), true) // IAddressResolver
      assert.equal(await resolver.supportsInterface('0x691f3431'), true) // INameResolver
      assert.equal(await resolver.supportsInterface('0x2203ab56'), true) // IABIResolver
      assert.equal(await resolver.supportsInterface('0xc8690233'), true) // IPubkeyResolver
      assert.equal(await resolver.supportsInterface('0x59d1d43c'), true) // ITextResolver
      assert.equal(await resolver.supportsInterface('0xbc1c58d1'), true) // IContentHashResolver
      assert.equal(await resolver.supportsInterface('0xa8fa5682'), true) // IDNSRecordResolver
      assert.equal(await resolver.supportsInterface('0x5c98042b'), true) // IDNSZoneResolver
      assert.equal(await resolver.supportsInterface('0x01ffc9a7'), true) // IInterfaceResolver
      assert.equal(await resolver.supportsInterface('0x4fbf0433'), true) // IMulticallable
      assert.equal(await resolver.supportsInterface('0xdd48591c'), true) // IDelegatable
    })

    it('does not support a random interface', async () => {
      assert.equal(await resolver.supportsInterface('0x3b3b57df'), false)
    })
  })

  describe('factory', async () => {
    it('predicts address', async () => {
      const tx = await factory.create(operator)
      const result = tx.logs[0].args.resolver
      assert.equal(await factory.predictAddress.call(operator), result)
    })

    it('emits an event', async () => {
      const tx = await factory.create(operator)
      const log = tx.logs[0]
      assert.equal(log.args.owner, operator)
    })

    it('does not allow duplicate contracts', async () => {
      await expect(factory.create(owner)).to.be.revertedWith('CreateFail')
    })
  })

  describe('addr', async () => {
    it('permits setting address by owner', async () => {
      await resolver.functions['setAddr(bytes32,address)'](node, operator)
      assert.equal(await resolver.functions['addr(bytes32)'](node), operator)
    })

    it('forbids setting new address by non-owners', async () => {
      await exceptions.expectFailure(
        operatorResolver.functions['setAddr(bytes32,address)'](node, operator),
      )
    })

    it('forbids approving wrong node', async () => {
      encodedname = encodeName('a.b.c.eth')
      const wrongnode = namehash('d.b.c.eth')
      await resolver.approve(encodedname, operator, true)
      await exceptions.expectFailure(
        operatorResolver.functions['setAddr(bytes32,address)'](
          wrongnode,
          operator,
        ),
      )
    })
  })

  describe('authorisations', async () => {
    it('owner is the owner', async () => {
      assert.equal(await resolver.owner(), owner)
    })

    it('owner is ahtorised to update any names', async () => {
      assert.equal(
        (await resolver.getAuthorisedNode(encodeName('a.b.c'), 0, owner))
          .authorized,
        true,
      )
      assert.equal(
        (await resolver.getAuthorisedNode(encodeName('x.y.z'), 0, owner))
          .authorized,
        true,
      )
    })

    it('approves multiple users', async () => {
<<<<<<< HEAD
      await resolver.approve(encodedname, operator, true)
      await resolver.approve(encodedname, operator2, true)
      const result = await resolver.getAuthorizedNode(encodedname, 0, operator)
=======
      await resolver.approve(encodedname, operator, true, { from: owner })
      await resolver.approve(encodedname, operator2, true, { from: owner })
      const result = await resolver.getAuthorisedNode(encodedname, 0, operator)
>>>>>>> d07e6d92
      assert.equal(result.node, node)
      assert.equal(result.authorized, true)
      assert.equal(
        (await resolver.getAuthorisedNode(encodedname, 0, operator2))
          .authorized,
        true,
      )
    })

    it('approves subnames', async () => {
      const subname = 'a.b.c.eth'
      await resolver.approve(encodeName(subname), operator, true)
      await operatorResolver.functions['setAddr(bytes32,address)'](
        namehash(subname),
        operator,
      )
    })

    it('only approves the subname and not its parent', async () => {
      const subname = '1234.123'
      const parentname = 'b.c.eth'
<<<<<<< HEAD
      await resolver.approve(encodeName(subname), operator, true)
      const result = await resolver.getAuthorizedNode(
=======
      await resolver.approve(encodeName(subname), operator, true, {
        from: owner,
      })
      const result = await resolver.getAuthorisedNode(
>>>>>>> d07e6d92
        encodeName(subname),
        0,
        operator,
      )
      assert.equal(result.node, namehash(subname))
      assert.equal(result.authorized, true)
      const result2 = await resolver.getAuthorisedNode(
        encodeName(parentname),
        0,
        operator,
      )
      assert.equal(result2.node, namehash(parentname))
      assert.equal(result2.authorized, false)
    })

    it('approves users to make changes', async () => {
      await resolver.approve(encodedname, operator, true)
      await operatorResolver.functions['setAddr(bytes32,address)'](
        node,
        operator,
      )
      console.log('resolver.functions', resolver.functions['addr(bytes32)'])
      assert.equal(await resolver.functions['addr(bytes32)'](node), operator)
    })

    it('approves to be revoked', async () => {
      await resolver.approve(encodedname, operator, true)
      operatorResolver.functions['setAddr(bytes32,address)'](node, operator2)
      await resolver.approve(encodedname, operator, false)
      await exceptions.expectFailure(
        operatorResolver.functions['setAddr(bytes32,address)'](node, operator2),
      )
    })

    it('does not allow non owner to approve', async () => {
      await expect(
        operatorResolver.approve(encodedname, operator, true),
      ).to.be.revertedWith('NotAuthorized')
    })

    it('emits an Approval log', async () => {
      var tx = await (
        await resolver.approve(encodedname, operator, true)
      ).wait()
      const event = tx.events[0]
      const args = event.args
      assert.equal(event.event, 'Approval')
      assert.equal(args.node, node)
      assert.equal(args.operator, operator)
      assert.equal(args.name, encodedname)
      assert.equal(args.approved, true)
    })
  })
})<|MERGE_RESOLUTION|>--- conflicted
+++ resolved
@@ -55,7 +55,7 @@
       assert.equal(await resolver.supportsInterface('0x5c98042b'), true) // IDNSZoneResolver
       assert.equal(await resolver.supportsInterface('0x01ffc9a7'), true) // IInterfaceResolver
       assert.equal(await resolver.supportsInterface('0x4fbf0433'), true) // IMulticallable
-      assert.equal(await resolver.supportsInterface('0xdd48591c'), true) // IDelegatable
+      assert.equal(await resolver.supportsInterface('0x8295fc20'), true) // IDelegatable
     })
 
     it('does not support a random interface', async () => {
@@ -125,15 +125,9 @@
     })
 
     it('approves multiple users', async () => {
-<<<<<<< HEAD
       await resolver.approve(encodedname, operator, true)
       await resolver.approve(encodedname, operator2, true)
-      const result = await resolver.getAuthorizedNode(encodedname, 0, operator)
-=======
-      await resolver.approve(encodedname, operator, true, { from: owner })
-      await resolver.approve(encodedname, operator2, true, { from: owner })
       const result = await resolver.getAuthorisedNode(encodedname, 0, operator)
->>>>>>> d07e6d92
       assert.equal(result.node, node)
       assert.equal(result.authorized, true)
       assert.equal(
@@ -155,15 +149,8 @@
     it('only approves the subname and not its parent', async () => {
       const subname = '1234.123'
       const parentname = 'b.c.eth'
-<<<<<<< HEAD
       await resolver.approve(encodeName(subname), operator, true)
-      const result = await resolver.getAuthorizedNode(
-=======
-      await resolver.approve(encodeName(subname), operator, true, {
-        from: owner,
-      })
       const result = await resolver.getAuthorisedNode(
->>>>>>> d07e6d92
         encodeName(subname),
         0,
         operator,
