{
  "name": "@ensdomains/ens-contracts",
  "version": "1.0.1",
  "description": "ENS contracts",
  "type": "module",
  "scripts": {
    "compile": "NODE_OPTIONS=\"--experimental-loader ts-node/esm/transpile-only\" hardhat compile",
    "test": "NODE_OPTIONS=\"--experimental-loader ts-node/esm/transpile-only\" hardhat test",
    "test:parallel": "NODE_OPTIONS=\"--experimental-loader ts-node/esm/transpile-only\" hardhat test ./test/**/Test*.ts --parallel",
    "test:local": "hardhat --network localhost test",
<<<<<<< HEAD
    "test:deploy": "hardhat --network hardhat deploy",
    "l2:deploy": "hardhat deploy --tags l2",
=======
    "test:deploy": "bun ./scripts/deploy-test.ts",
>>>>>>> a6139f03
    "lint": "hardhat check",
    "build": "rm -rf ./build/deploy ./build/hardhat.config.js && hardhat compile && tsc",
    "format": "prettier --write .",
    "prepublishOnly": "bun run build",
    "pub": "npm publish --access public",
    "prepare": "husky install",
    "wikiCheck": "bun ./scripts/wikiCheck.ts",
    "postinstall": "bunx patch-package"
  },
  "files": [
    "build",
    "contracts/**/*.sol",
    "artifacts",
    "deployments/mainnet/*.json",
    "deployments/archive/**/*.json"
  ],
  "main": "index.js",
  "devDependencies": {
<<<<<<< HEAD
    "@ensdomains/address-encoder": "^0.2.22",
    "@ensdomains/dnsprovejs": "^0.3.7",
    "@ensdomains/test-utils": "^1.3.0",
    "@nomiclabs/hardhat-ethers": "npm:hardhat-deploy-ethers@^0.3.0-beta.13",
    "@nomiclabs/hardhat-solhint": "^2.0.0",
    "@nomiclabs/hardhat-truffle5": "^2.0.0",
    "@nomiclabs/hardhat-waffle": "^2.0.1",
    "@nomiclabs/hardhat-web3": "^2.0.0",
    "@openzeppelin/test-helpers": "^0.5.11",
=======
    "@ensdomains/dnsprovejs": "^0.5.1",
    "@ensdomains/hardhat-chai-matchers-viem": "^0.0.6",
    "@nomicfoundation/hardhat-toolbox-viem": "^3.0.0",
>>>>>>> a6139f03
    "@types/mocha": "^9.1.1",
    "@types/node": "^18.0.0",
    "@viem/anvil": "^0.0.10",
    "@vitest/expect": "^1.6.0",
    "abitype": "^1.0.2",
    "chai": "^5.1.1",
    "dotenv": "^16.4.5",
    "hardhat": "^2.22.2",
    "hardhat-abi-exporter": "^2.9.0",
    "hardhat-contract-sizer": "^2.6.1",
    "hardhat-deploy": "^0.12.4",
    "hardhat-gas-reporter": "^1.0.4",
    "hardhat-storage-layout": "^0.1.7",
    "husky": "^8.0.0",
    "prettier": "^2.6.2",
    "prettier-plugin-solidity": "^1.0.0-beta.24",
    "ts-node": "^10.9.2",
    "typescript": "^5.4.5",
    "viem": "^2.12.0"
  },
  "dependencies": {
    "@ensdomains/buffer": "^0.1.1",
    "@ensdomains/solsha1": "0.0.3",
    "@nomicfoundation/hardhat-verify": "^2.0.4",
    "@openzeppelin/contracts": "4.9.3",
    "clones-with-immutable-args": "Arachnid/clones-with-immutable-args#feature/create2",
    "dns-packet": "^5.3.0"
  },
  "directories": {
    "test": "test"
  },
  "repository": {
    "type": "git",
    "url": "git+https://github.com/ensdomains/ens-contracts.git"
  },
  "author": "",
  "license": "MIT",
  "bugs": {
    "url": "https://github.com/ensdomains/ens-contracts/issues"
  },
  "homepage": "https://github.com/ensdomains/ens-contracts#readme",
  "volta": {
    "node": "16.20.2"
  }
}<|MERGE_RESOLUTION|>--- conflicted
+++ resolved
@@ -8,12 +8,8 @@
     "test": "NODE_OPTIONS=\"--experimental-loader ts-node/esm/transpile-only\" hardhat test",
     "test:parallel": "NODE_OPTIONS=\"--experimental-loader ts-node/esm/transpile-only\" hardhat test ./test/**/Test*.ts --parallel",
     "test:local": "hardhat --network localhost test",
-<<<<<<< HEAD
-    "test:deploy": "hardhat --network hardhat deploy",
+    "test:deploy": "bun ./scripts/deploy-test.ts",
     "l2:deploy": "hardhat deploy --tags l2",
-=======
-    "test:deploy": "bun ./scripts/deploy-test.ts",
->>>>>>> a6139f03
     "lint": "hardhat check",
     "build": "rm -rf ./build/deploy ./build/hardhat.config.js && hardhat compile && tsc",
     "format": "prettier --write .",
@@ -32,21 +28,9 @@
   ],
   "main": "index.js",
   "devDependencies": {
-<<<<<<< HEAD
-    "@ensdomains/address-encoder": "^0.2.22",
-    "@ensdomains/dnsprovejs": "^0.3.7",
-    "@ensdomains/test-utils": "^1.3.0",
-    "@nomiclabs/hardhat-ethers": "npm:hardhat-deploy-ethers@^0.3.0-beta.13",
-    "@nomiclabs/hardhat-solhint": "^2.0.0",
-    "@nomiclabs/hardhat-truffle5": "^2.0.0",
-    "@nomiclabs/hardhat-waffle": "^2.0.1",
-    "@nomiclabs/hardhat-web3": "^2.0.0",
-    "@openzeppelin/test-helpers": "^0.5.11",
-=======
     "@ensdomains/dnsprovejs": "^0.5.1",
     "@ensdomains/hardhat-chai-matchers-viem": "^0.0.6",
     "@nomicfoundation/hardhat-toolbox-viem": "^3.0.0",
->>>>>>> a6139f03
     "@types/mocha": "^9.1.1",
     "@types/node": "^18.0.0",
     "@viem/anvil": "^0.0.10",
