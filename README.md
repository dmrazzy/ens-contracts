# ENS

[![Build Status](https://travis-ci.org/ensdomains/ens-contracts.svg?branch=master)](https://travis-ci.org/ensdomains/ens-contracts)

For documentation of the ENS system, see [docs.ens.domains](https://docs.ens.domains/).

## npm package

This repo doubles as an npm package with the compiled JSON contracts

```js
import {
  BaseRegistrar,
  BaseRegistrarImplementation,
  BulkRenewal,
  ENS,
  ENSRegistry,
  ENSRegistryWithFallback,
  ETHRegistrarController,
  FIFSRegistrar,
  LinearPremiumPriceOracle,
  PriceOracle,
  PublicResolver,
  Resolver,
  ReverseRegistrar,
  StablePriceOracle,
  TestRegistrar,
} from '@ensdomains/ens-contracts'
```

## Importing from solidity

```
// Registry
import '@ensdomains/ens-contracts/contracts/registry/ENS.sol';
import '@ensdomains/ens-contracts/contracts/registry/ENSRegistry.sol';
import '@ensdomains/ens-contracts/contracts/registry/ENSRegistryWithFallback.sol';
import '@ensdomains/ens-contracts/contracts/registry/ReverseRegistrar.sol';
import '@ensdomains/ens-contracts/contracts/registry/TestRegistrar.sol';
// EthRegistrar
import '@ensdomains/ens-contracts/contracts/ethregistrar/BaseRegistrar.sol';
import '@ensdomains/ens-contracts/contracts/ethregistrar/BaseRegistrarImplementation.sol';
import '@ensdomains/ens-contracts/contracts/ethregistrar/BulkRenewal.sol';
import '@ensdomains/ens-contracts/contracts/ethregistrar/ETHRegistrarController.sol';
import '@ensdomains/ens-contracts/contracts/ethregistrar/LinearPremiumPriceOracle.sol';
import '@ensdomains/ens-contracts/contracts/ethregistrar/PriceOracle.sol';
import '@ensdomains/ens-contracts/contracts/ethregistrar/StablePriceOracle.sol';
// Resolvers
import '@ensdomains/ens-contracts/contracts/resolvers/PublicResolver.sol';
import '@ensdomains/ens-contracts/contracts/resolvers/Resolver.sol';
```

## Accessing to binary file.

If your environment does not have compiler, you can access to the raw hardhat artifacts files at `node_modules/@ensdomains/ens-contracts/artifacts/contracts/${modName}/${contractName}.sol/${contractName}.json`

## Contracts

## Registry

The ENS registry is the core contract that lies at the heart of ENS resolution. All ENS lookups start by querying the registry. The registry maintains a list of domains, recording the owner, resolver, and TTL for each, and allows the owner of a domain to make changes to that data. It also includes some generic registrars.

### ENS.sol

Interface of the ENS Registry.

### ENSRegistry

Implementation of the ENS Registry, the central contract used to look up resolvers and owners for domains.

### ENSRegistryWithFallback

The new implementation of the ENS Registry after [the 2020 ENS Registry Migration](https://docs.ens.domains/ens-migration-february-2020/technical-description#new-ens-deployment).

### FIFSRegistrar

Implementation of a simple first-in-first-served registrar, which issues (sub-)domains to the first account to request them.

### ReverseRegistrar

Implementation of the reverse registrar responsible for managing reverse resolution via the .addr.reverse special-purpose TLD.

### TestRegistrar

Implementation of the `.test` registrar facilitates easy testing of ENS on the Ethereum test networks. Currently deployed on Ropsten network, it provides functionality to instantly claim a domain for test purposes, which expires 28 days after it was claimed.

## EthRegistrar

Implements an [ENS](https://ens.domains/) registrar intended for the .eth TLD.

These contracts were audited by ConsenSys Diligence; the audit report is available [here](https://github.com/ConsenSys/ens-audit-report-2019-02).

### BaseRegistrar

BaseRegistrar is the contract that owns the TLD in the ENS registry. This contract implements a minimal set of functionality:

- The owner of the registrar may add and remove controllers.
- Controllers may register new domains and extend the expiry of (renew) existing domains. They can not change the ownership or reduce the expiration time of existing domains.
- Name owners may transfer ownership to another address.
- Name owners may reclaim ownership in the ENS registry if they have lost it.
- Owners of names in the interim registrar may transfer them to the new registrar, during the 1 year transition period. When they do so, their deposit is returned to them in its entirety.

This separation of concerns provides name owners strong guarantees over continued ownership of their existing names, while still permitting innovation and change in the way names are registered and renewed via the controller mechanism.

### EthRegistrarController

EthRegistrarController is the first implementation of a registration controller for the new registrar. This contract implements the following functionality:

- The owner of the registrar may set a price oracle contract, which determines the cost of registrations and renewals based on the name and the desired registration or renewal duration.
- The owner of the registrar may withdraw any collected funds to their account.
- Users can register new names using a commit/reveal process and by paying the appropriate registration fee.
- Users can renew a name by paying the appropriate fee. Any user may renew a domain, not just the name's owner.

The commit/reveal process is used to avoid frontrunning, and operates as follows:

1.  A user commits to a hash, the preimage of which contains the name to be registered and a secret value.
2.  After a minimum delay period and before the commitment expires, the user calls the register function with the name to register and the secret value from the commitment. If a valid commitment is found and the other preconditions are met, the name is registered.

The minimum delay and expiry for commitments exist to prevent miners or other users from effectively frontrunning registrations.

### SimplePriceOracle

SimplePriceOracle is a trivial implementation of the pricing oracle for the EthRegistrarController that always returns a fixed price per domain per year, determined by the contract owner.

### StablePriceOracle

StablePriceOracle is a price oracle implementation that allows the contract owner to specify pricing based on the length of a name, and uses a fiat currency oracle to set a fixed price in fiat per name.

## Resolvers

Resolver implements a general-purpose ENS resolver that is suitable for most standard ENS use cases. The public resolver permits updates to ENS records by the owner of the corresponding name.

PublicResolver includes the following profiles that implements different EIPs.

- ABIResolver = EIP 205 - ABI support (`ABI()`).
- AddrResolver = EIP 137 - Contract address interface. EIP 2304 - Multicoin support (`addr()`).
- ContentHashResolver = EIP 1577 - Content hash support (`contenthash()`).
- InterfaceResolver = EIP 165 - Interface Detection (`supportsInterface()`).
- NameResolver = EIP 181 - Reverse resolution (`name()`).
- PubkeyResolver = EIP 619 - SECP256k1 public keys (`pubkey()`).
- TextResolver = EIP 634 - Text records (`text()`).
- DNSResolver = Experimental support is available for hosting DNS domains on the Ethereum blockchain via ENS. [The more detail](https://veox-ens.readthedocs.io/en/latest/dns.html) is on the old ENS doc.

## Developer guide

### Prettier pre-commit hook

This repo runs a husky precommit to prettify all contract files to keep them consistent. Add new folder/files to `prettier format` script in package.json. If you need to add other tasks to the pre-commit script, add them to `.husky/pre-commit`

### How to setup

```
git clone https://github.com/ensdomains/ens-contracts
cd ens-contracts
yarn
```

### How to run tests

```
yarn test
```

### How to publish

```
yarn pub
```

### Release flow

1. Create a `feature` branch from `staging` branch
2. Make code updates
3. Ensure you are synced up with `staging`
4. Code should now be in a state where you think it can be deployed to production
5. Create a "Release Candidate" [release](https://docs.github.com/en/repositories/releasing-projects-on-github/about-releases) on GitHub. This will be of the form `v1.2.3-RC0`. This tagged commit is now subject to our bug bounty.
6. Have the tagged commit audited if necessary
7. If changes are required, make the changes and then once ready for review create another GitHub release with an incremented RC value `v1.2.3-RC0` -> `v.1.2.3-RC1`. Repeat as necessary.
8. Deploy to testnet. Open a pull request to merge the deploy artifacts into
<<<<<<< HEAD
   the `feature` branch. Get someone to review and approve the deployment and then merge. You now MUST merge this branch into `staging` branch.
9. Create GitHub release of the form `v1.2.3-testnet` from the commit that has the new deployment artifacts.
10. If any further changes are needed, you can either make them on the existing feature branch that is in sync or create a new branch, and follow steps 1 -> 9. Repeat as necessary.
11. Make Deployment to mainnet from `staging`. Commit build artifacts. You now MUST merge this branch into `main`.
12. Create GitHub release of the form `v1.2.3-mainnet` from the commit that has the new deployment artifacts.
=======
   the `feature` branch. Create GitHub release of the form `v1.2.3-testnet` from the commit that has the new deployment artifacts.
9. Get someone to review and approve the deployment and then merge. You now MUST merge this branch into `staging` branch.
10. If any further changes are needed, you can either make them on the existing feature branch that is in sync or create a new branch, and follow steps 1 -> 9. Repeat as necessary.
11. Make a deployment to ethereum mainnet from `staging`. Create a GitHub release of the form `v1.2.3` from the commit that has the new deployment artifacts.
12. Open a PR to merge into `main`. Have it reviewed and merged.

### Cherry-picked release flow

Certain changes can be released in isolation via cherry-picking, although ideally we would always release from `staging`.

1. Create a new branch from `mainnet`.
2. Cherry-pick from `staging` into new branch.
3. Deploy to ethereum mainnet, tag the commit that has deployment artifacts and create a release.
4. Merge into `mainnet`.
>>>>>>> 2ec701b5

### Emergency release process

1. Branch from `main`, make fixes, deploy to testnet (can skip), deploy to mainnet
2. Merge changes back into `main` and `staging` immediately after deploy
3. Create GitHub releases, if you didn't deploy to testnet in step 1, do it now

### Notes

<<<<<<< HEAD
- `staging` branch and `main` branch should start off in sync
=======
- Deployed code should always match source code in mainnet releases. This may not be the case for `staging`.
- `staging` branch and `main` branch should start in sync
>>>>>>> 2ec701b5
- `staging` is intended to be a practice `main`. Only code that is intended to be released to `main` can be merged to `staging`. Consequently:
  - Feature branches will be long-lived
  - Feature branches must be kept in sync with `staging`
  - Audits are conducted on feature branches
- All code that is on `staging` and `main` should be deployed to testnet and mainnet respectively i.e. these branches should not have any undeployed code
- It is preferable to not edit the same file on different feature branches.
- Code on `staging` and `main` will always be a subset of what is deployed, as smart contracts cannot be undeployed.
- Release candidates, `staging` and `main` branch are subject to our bug bounty
<<<<<<< HEAD
- Releases follow semantic versioning and should contain a description of changes with developers being the intended audience
=======
- Releases follow semantic versioning and releases should contain a description of changes with developers being the intended audience
>>>>>>> 2ec701b5
<|MERGE_RESOLUTION|>--- conflicted
+++ resolved
@@ -177,13 +177,6 @@
 6. Have the tagged commit audited if necessary
 7. If changes are required, make the changes and then once ready for review create another GitHub release with an incremented RC value `v1.2.3-RC0` -> `v.1.2.3-RC1`. Repeat as necessary.
 8. Deploy to testnet. Open a pull request to merge the deploy artifacts into
-<<<<<<< HEAD
-   the `feature` branch. Get someone to review and approve the deployment and then merge. You now MUST merge this branch into `staging` branch.
-9. Create GitHub release of the form `v1.2.3-testnet` from the commit that has the new deployment artifacts.
-10. If any further changes are needed, you can either make them on the existing feature branch that is in sync or create a new branch, and follow steps 1 -> 9. Repeat as necessary.
-11. Make Deployment to mainnet from `staging`. Commit build artifacts. You now MUST merge this branch into `main`.
-12. Create GitHub release of the form `v1.2.3-mainnet` from the commit that has the new deployment artifacts.
-=======
    the `feature` branch. Create GitHub release of the form `v1.2.3-testnet` from the commit that has the new deployment artifacts.
 9. Get someone to review and approve the deployment and then merge. You now MUST merge this branch into `staging` branch.
 10. If any further changes are needed, you can either make them on the existing feature branch that is in sync or create a new branch, and follow steps 1 -> 9. Repeat as necessary.
@@ -198,7 +191,6 @@
 2. Cherry-pick from `staging` into new branch.
 3. Deploy to ethereum mainnet, tag the commit that has deployment artifacts and create a release.
 4. Merge into `mainnet`.
->>>>>>> 2ec701b5
 
 ### Emergency release process
 
@@ -208,12 +200,8 @@
 
 ### Notes
 
-<<<<<<< HEAD
-- `staging` branch and `main` branch should start off in sync
-=======
 - Deployed code should always match source code in mainnet releases. This may not be the case for `staging`.
 - `staging` branch and `main` branch should start in sync
->>>>>>> 2ec701b5
 - `staging` is intended to be a practice `main`. Only code that is intended to be released to `main` can be merged to `staging`. Consequently:
   - Feature branches will be long-lived
   - Feature branches must be kept in sync with `staging`
@@ -222,8 +210,4 @@
 - It is preferable to not edit the same file on different feature branches.
 - Code on `staging` and `main` will always be a subset of what is deployed, as smart contracts cannot be undeployed.
 - Release candidates, `staging` and `main` branch are subject to our bug bounty
-<<<<<<< HEAD
-- Releases follow semantic versioning and should contain a description of changes with developers being the intended audience
-=======
-- Releases follow semantic versioning and releases should contain a description of changes with developers being the intended audience
->>>>>>> 2ec701b5
+- Releases follow semantic versioning and releases should contain a description of changes with developers being the intended audience