--- conflicted
+++ resolved
@@ -11,7 +11,7 @@
 import { HardhatUserConfig, task, subtask } from 'hardhat/config'
 import { Artifact } from 'hardhat/types'
 import { promisify } from 'util'
-<<<<<<< HEAD
+import "hardhat-contract-sizer";
 import { TASK_COMPILE_SOLIDITY_GET_SOURCE_PATHS } from 'hardhat/builtin-tasks/task-names'
 
 subtask(TASK_COMPILE_SOLIDITY_GET_SOURCE_PATHS).setAction(
@@ -21,9 +21,6 @@
     return paths.filter((p: string) => !p.endsWith('.t.sol'))
   },
 )
-=======
-import "hardhat-contract-sizer";
->>>>>>> bc6ff56d
 
 const exec = promisify(_exec)
 
