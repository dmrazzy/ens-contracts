import '@nomiclabs/hardhat-ethers'
import '@nomiclabs/hardhat-solhint'
import '@nomiclabs/hardhat-truffle5'
import '@nomiclabs/hardhat-waffle'
import { exec as _exec } from 'child_process'
import dotenv from 'dotenv'
import { existsSync } from 'fs'
import fs from 'fs/promises'
import 'hardhat-abi-exporter'
import 'hardhat-deploy'
import 'hardhat-gas-reporter'
import { HardhatUserConfig, task } from 'hardhat/config'
import { Artifact } from 'hardhat/types'
import { promisify } from 'util'

const exec = promisify(_exec)

const archivedDeploymentPath = './deployments/archive'

// Load environment variables from .env file. Suppress warnings using silent
// if this file is missing. dotenv will never modify any environment variables
// that have already been set.
// https://github.com/motdotla/dotenv
dotenv.config({ debug: false })

task('accounts', 'Prints the list of accounts', async (_, hre) => {
  const accounts = await hre.ethers.getSigners()

  for (const account of accounts) {
    console.log(account.address)
  }
})

task(
  'archive-scan',
  'Scans the deployments for unarchived deployments',
).setAction(async (_, hre) => {
  const network = hre.network.name

  const deployments = await hre.deployments.all()

  for (const deploymentName in deployments) {
    const deployment = deployments[deploymentName]
    if (!deployment.receipt || !deployment.bytecode) continue

    const archiveName = `${deploymentName}_${network}_${deployment.receipt.blockNumber}`
    const archivePath = `${archivedDeploymentPath}/${archiveName}.sol`

    if (existsSync(archivePath)) {
      continue
    }

    let fullName: string
    try {
      await hre.deployments.getArtifact(deploymentName)
      fullName = `${deploymentName}.sol:${deploymentName}`
    } catch (e: any) {
      if (e._isHardhatError && e.number === 701) {
        fullName = e.messageArguments.candidates.split('\n')[1]
      } else {
        throw e
      }
    }

    await hre.run('save', {
      contract: deploymentName,
      block: String(deployment.receipt.blockNumber),
      fullName,
    })
  }
})

task('save', 'Saves a specified contract as a deployed contract')
  .addPositionalParam('contract', 'The contract to save')
  .addPositionalParam('block', 'The block number the contract was deployed at')
  .addOptionalParam(
    'fullName',
    '(Optional) The fully qualified name of the contract (e.g. contracts/resolvers/PublicResolver.sol:PublicResolver)',
  )
  .setAction(
    async (
      {
        contract,
        block,
        fullName,
      }: { contract: string; block: string; fullName?: string },
      hre,
    ) => {
      const network = hre.network.name

      const artifactReference = fullName || contract
      const artifact = await hre.deployments.getArtifact(artifactReference)

      const archiveName = `${contract}_${network}_${block}`
      const archivePath = `${archivedDeploymentPath}/${archiveName}.sol`

      if (existsSync(archivePath)) {
        throw new Error('Archive already exists')
      }

      const newArtifact: Artifact & {
        commitHash: string
        treeHash: string
      } = {
        ...artifact,
        contractName: archiveName,
        sourceName: archivePath.substring(2),
        commitHash: (await exec('git rev-parse HEAD')).stdout.trim(),
        treeHash: (
          await exec(`git rev-parse HEAD:${artifact.sourceName}`)
        ).stdout.trim(),
      }

      await fs.mkdir(archivePath)
      await fs.writeFile(
        `${archivePath}/${archiveName}.json`,
        JSON.stringify(newArtifact, null, 2),
      )
      console.log("Archived contract to '" + archivePath + "'")
    },
  )

let real_accounts = undefined
if (process.env.DEPLOYER_KEY) {
  real_accounts = [process.env.DEPLOYER_KEY, process.env.OWNER_KEY || process.env.DEPLOYER_KEY]
}

const config: HardhatUserConfig = {
  networks: {
    hardhat: {
      // Required for real DNS record tests
      initialDate: '2019-03-15T14:06:45.000+13:00',
      saveDeployments: false,
      tags: ['test', 'legacy', 'use_root'],
    },
    localhost: {
      url: 'http://127.0.0.1:8545',
      saveDeployments: false,
      tags: ['test', 'legacy', 'use_root'],
    },
    ropsten: {
      url: `https://ropsten.infura.io/v3/${process.env.INFURA_ID}`,
      tags: ['test', 'legacy', 'use_root'],
      chainId: 3,
      accounts: real_accounts,
    },
    goerli: {
      url: `https://goerli.infura.io/v3/${process.env.INFURA_ID}`,
      tags: ['test', 'legacy', 'use_root'],
      chainId: 5,
      accounts: real_accounts,
    },
    mainnet: {
      url: `https://mainnet.infura.io/v3/${process.env.INFURA_ID}`,
      tags: ['legacy', 'use_root'],
      chainId: 1,
      accounts: real_accounts,
    },
  },
  mocha: {},
  solidity: {
    compilers: [
      {
<<<<<<< HEAD
        version: '0.8.15',
=======
        version: '0.8.17',
>>>>>>> 1b6b4b59
        settings: {
          optimizer: {
            enabled: true,
            runs: 10000,
          },
        },
      },
    ],
  },
  abiExporter: {
    path: './build/contracts',
    runOnCompile: true,
    clear: true,
    flat: true,
    except: [
      'Controllable$',
      'INameWrapper$',
      'SHA1$',
      'Ownable$',
      'NameResolver$',
      'TestBytesUtils$',
      'legacy/*',
    ],
    spacing: 2,
    pretty: true,
  },
  namedAccounts: {
    deployer: {
      default: 0,
    },
    owner: {
      default: 1,
      goerli: 0,
      ropsten: 0,
    },
  },
  external: {
    contracts: [
      {
        artifacts: [archivedDeploymentPath],
      },
    ],
  },
}

export default config<|MERGE_RESOLUTION|>--- conflicted
+++ resolved
@@ -161,11 +161,7 @@
   solidity: {
     compilers: [
       {
-<<<<<<< HEAD
-        version: '0.8.15',
-=======
         version: '0.8.17',
->>>>>>> 1b6b4b59
         settings: {
           optimizer: {
             enabled: true,
